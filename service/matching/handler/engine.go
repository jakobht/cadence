--- conflicted
+++ resolved
@@ -198,18 +198,7 @@
 }
 
 func (e *matchingEngineImpl) setupExecutor(shardDistributorExecutorClient executorclient.Client) {
-<<<<<<< HEAD
-	config := clientcommon.Config{
-		Namespaces: []clientcommon.NamespaceConfig{
-			// TTL for shard is aligned with the default value of the liveness time for a tasklist
-			{Namespace: "cadence-matching-staging2",
-				HeartBeatInterval: 1 * time.Second,
-				MigrationMode:     sdconfig.MigrationModeLOCALPASSTHROUGH,
-				TTLShard:          5 * time.Minute,
-				TTLReport:         1 * time.Minute}}}
-=======
 	cfg, reportTTL := e.getValidatedShardDistributorConfig()
->>>>>>> 1c7633f8
 
 	taskListFactory := &tasklist.ShardProcessorFactory{
 		TaskListsLock: &e.taskListsLock,
@@ -231,7 +220,6 @@
 	if err != nil {
 		panic(err)
 	}
-<<<<<<< HEAD
 
 	// Get the IP address to advertise to external services
 	// This respects bindOnLocalHost config (127.0.0.1 for local dev, external IP for production)
@@ -246,8 +234,6 @@
 		"hostIP":   hostIP.String(),
 	})
 	e.executor = executor
-=======
-	e.executor = executor
 }
 
 func (e *matchingEngineImpl) getValidatedShardDistributorConfig() (clientcommon.Config, time.Duration) {
@@ -263,7 +249,6 @@
 		reportTTL = cfg.Namespaces[0].TTLReport
 	}
 	return cfg, reportTTL
->>>>>>> 1c7633f8
 }
 
 func (e *matchingEngineImpl) getTaskLists(maxCount int) []tasklist.Manager {
